# SPDX-License-Identifier: Apache-2.0


import sys

import numpy as np

import onnx
from onnx import TensorProto, helper
<<<<<<< HEAD
from onnx.helper import float32_to_floate4m3, float32_to_floate5m2, make_tensor
from onnx.numpy_helper import floate4m3_to_float32, floate5m2_to_float32

from ..base import Base
from . import expect
=======
from onnx.backend.test.case.base import Base
from onnx.backend.test.case.node import expect
from onnx.helper import float32_to_float8e4m3, float32_to_float8e5m2, make_tensor
from onnx.numpy_helper import float8e4m3_to_float32, float8e5m2_to_float32
>>>>>>> 85308efe


class CastLike(Base):
    @staticmethod
    def export() -> None:
        shape = (3, 4)
        test_cases = [
            ("FLOAT", "FLOAT16"),
            ("FLOAT", "DOUBLE"),
            ("FLOAT16", "FLOAT"),
            ("FLOAT16", "DOUBLE"),
            ("DOUBLE", "FLOAT"),
            ("DOUBLE", "FLOAT16"),
            ("FLOAT", "STRING"),
            ("STRING", "FLOAT"),
            ("FLOAT", "BFLOAT16"),
            ("BFLOAT16", "FLOAT"),
<<<<<<< HEAD
            ("FLOAT", "FLOATE4M3"),
            ("FLOATE4M3", "FLOAT"),
            ("FLOAT", "FLOATE5M2"),
            ("FLOATE5M2", "FLOAT"),
        ]

        vect_float32_to_floate4m3 = np.vectorize(float32_to_floate4m3)
        vect_float32_to_floate5m2 = np.vectorize(float32_to_floate5m2)
=======
            ("FLOAT", "FLOAT8E4M3FN"),
            ("FLOAT", "FLOAT8E4M3FNUZ"),
            ("FLOAT8E4M3FN", "FLOAT"),
            ("FLOAT8E4M3FNUZ", "FLOAT"),
            ("FLOAT", "FLOAT8E5M2"),
            ("FLOAT", "FLOAT8E5M2FNUZ"),
            ("FLOAT8E5M2", "FLOAT"),
            ("FLOAT8E5M2FNUZ", "FLOAT"),
        ]

        vect_float32_to_float8e4m3 = np.vectorize(float32_to_float8e4m3)
        vect_float32_to_float8e5m2 = np.vectorize(float32_to_float8e5m2)
>>>>>>> 85308efe

        for from_type, to_type in test_cases:
            input_type_proto = None
            output_type_proto = None
            if from_type == "BFLOAT16" or to_type == "BFLOAT16":
                np_fp32 = np.array(
                    [
                        "0.47892547",
                        "0.48033667",
                        "0.49968487",
                        "0.81910545",
                        "0.47031248",
                        "0.816468",
                        "0.21087195",
                        "0.7229038",
                        "NaN",
                        "INF",
                        "+INF",
                        "-INF",
                    ],
                    dtype=np.float32,
                )
                little_endisan = sys.byteorder == "little"
                np_uint16_view = np_fp32.view(dtype=np.uint16)
                np_bfp16 = (
                    np_uint16_view[1::2] if little_endisan else np_uint16_view[0::2]
                )
                if to_type == "BFLOAT16":
                    assert from_type == "FLOAT"
                    input = np_fp32.reshape([3, 4])
                    output = np_bfp16.reshape([3, 4])
                    input_type_proto = onnx.helper.make_tensor_type_proto(
                        int(TensorProto.FLOAT), input.shape
                    )
                    output_type_proto = onnx.helper.make_tensor_type_proto(
                        int(TensorProto.BFLOAT16), output.shape
                    )
                else:
                    assert to_type == "FLOAT"
                    input = np_bfp16.reshape([3, 4])
                    # convert bfloat to FLOAT
                    np_fp32_zeros = np.zeros((len(np_bfp16) * 2,), dtype=np.uint16)
                    if little_endisan:
                        np_fp32_zeros[1::2] = np_bfp16
                    else:
                        np_fp32_zeros[0::2] = np_bfp16
                    np_fp32_from_bfloat = np_fp32_zeros.view(dtype=np.float32)
                    output = np_fp32_from_bfloat.reshape([3, 4])
                    input_type_proto = onnx.helper.make_tensor_type_proto(
                        int(TensorProto.BFLOAT16), input.shape
                    )
                    output_type_proto = onnx.helper.make_tensor_type_proto(
                        int(TensorProto.FLOAT), output.shape
                    )
                like = output.flatten()[0:1]
<<<<<<< HEAD
            elif from_type in ("FLOATE4M3", "FLOATE5M2") or to_type in (
                "FLOATE4M3",
                "FLOATE5M2",
=======
            elif from_type in (
                "FLOAT8E4M3FN",
                "FLOAT8E4M3FNUZ",
                "FLOAT8E5M2",
                "FLOAT8E5M2FNUZ",
            ) or to_type in (
                "FLOAT8E4M3FN",
                "FLOAT8E4M3FNUZ",
                "FLOAT8E5M2",
                "FLOAT8E5M2FNUZ",
>>>>>>> 85308efe
            ):
                np_fp32 = np.array(
                    [
                        "0.47892547",
                        "0.48033667",
                        "0.49968487",
                        "0.81910545",
                        "0.47031248",
                        "0.816468",
                        "0.21087195",
                        "0.7229038",
                        "NaN",
                        "INF",
                        "+INF",
                        "-INF",
                    ],
                    dtype=np.float32,
                )
<<<<<<< HEAD
                if to_type == "FLOATE4M3":
                    expected = floate4m3_to_float32(vect_float32_to_floate4m3(np_fp32))
                    expected_tensor = make_tensor(
                        "x", TensorProto.FLOATE4M3, [3, 4], expected.tolist()
                    )
                    like_tensor = make_tensor(
                        "x", TensorProto.FLOATE4M3, [1], expected[:1]
                    )
                else:
                    expected = floate5m2_to_float32(vect_float32_to_floate5m2(np_fp32))
                    expected_tensor = make_tensor(
                        "x", TensorProto.FLOATE5M2, [3, 4], expected.tolist()
                    )
                    like_tensor = make_tensor(
                        "x", TensorProto.FLOATE5M2, [1], expected[:1]
=======
                if to_type == "FLOAT8E4M3FN":
                    expected = float8e4m3_to_float32(
                        vect_float32_to_float8e4m3(np_fp32)
                    )
                    expected_tensor = make_tensor(
                        "x", TensorProto.FLOAT8E4M3FN, [3, 4], expected.tolist()
                    )
                    like_tensor = make_tensor(
                        "x", TensorProto.FLOAT8E4M3FN, [1], expected[:1]
                    )
                elif to_type == "FLOAT8E4M3FNUZ":
                    expected = float8e4m3_to_float32(
                        vect_float32_to_float8e4m3(np_fp32, uz=True), uz=True
                    )
                    expected_tensor = make_tensor(
                        "x", TensorProto.FLOAT8E4M3FNUZ, [3, 4], expected.tolist()
                    )
                    like_tensor = make_tensor(
                        "x", TensorProto.FLOAT8E4M3FNUZ, [1], expected[:1]
                    )
                elif to_type == "FLOAT8E5M2":
                    expected = float8e5m2_to_float32(
                        vect_float32_to_float8e5m2(np_fp32)
                    )
                    expected_tensor = make_tensor(
                        "x", TensorProto.FLOAT8E5M2, [3, 4], expected.tolist()
                    )
                    like_tensor = make_tensor(
                        "x", TensorProto.FLOAT8E5M2, [1], expected[:1]
                    )
                elif to_type == "FLOAT8E5M2FNUZ":
                    expected = float8e5m2_to_float32(
                        vect_float32_to_float8e5m2(np_fp32, fn=True, uz=True),
                        fn=True,
                        uz=True,
                    )
                    expected_tensor = make_tensor(
                        "x", TensorProto.FLOAT8E5M2FNUZ, [3, 4], expected.tolist()
                    )
                    like_tensor = make_tensor(
                        "x", TensorProto.FLOAT8E5M2FNUZ, [1], expected[:1]
>>>>>>> 85308efe
                    )
                if from_type == "FLOAT":
                    input = np_fp32.reshape((3, 4))
                    output = expected_tensor
                    like = like_tensor
                else:
                    assert to_type == "FLOAT"
                    input = expected_tensor
                    output = expected.reshape((3, 4))
                    like = output.flatten()[:1]
<<<<<<< HEAD
            elif "STRING" != from_type:
=======
            elif from_type != "STRING":
>>>>>>> 85308efe
                input = np.random.random_sample(shape).astype(
                    helper.tensor_dtype_to_np_dtype(getattr(TensorProto, from_type))
                )
                if to_type == "STRING":
                    # Converting input to str, then give it object dtype for generating script
                    ss = []
                    for i in input.flatten():
                        s = str(i).encode("utf-8")
                        su = s.decode("utf-8")
                        ss.append(su)

                    output = np.array(ss).astype(object).reshape([3, 4])
                else:
                    output = input.astype(
                        helper.tensor_dtype_to_np_dtype(getattr(TensorProto, to_type))
                    )
                like = output.flatten()[0:1]
            else:
                input = np.array(
                    [
                        "0.47892547",
                        "0.48033667",
                        "0.49968487",
                        "0.81910545",
                        "0.47031248",
                        "0.816468",
                        "0.21087195",
                        "0.7229038",
                        "NaN",
                        "INF",
                        "+INF",
                        "-INF",
                    ],
                    dtype=np.dtype(object),
                ).reshape([3, 4])
                output = input.astype(
                    helper.tensor_dtype_to_np_dtype(getattr(TensorProto, to_type))
                )
                like = output.flatten()[0:1]
            node = onnx.helper.make_node(
                "CastLike",
                inputs=["input", "like"],
                outputs=["output"],
            )
            if input_type_proto and output_type_proto:
                expect(
                    node,
                    inputs=[input, like],
                    outputs=[output],
                    name="test_castlike_" + from_type + "_to_" + to_type,
                    input_type_protos=[input_type_proto, output_type_proto],
                    output_type_protos=[output_type_proto],
                )
            else:
                expect(
                    node,
                    inputs=[input, like],
                    outputs=[output],
                    name="test_castlike_" + from_type + "_to_" + to_type,
                )<|MERGE_RESOLUTION|>--- conflicted
+++ resolved
@@ -7,18 +7,10 @@
 
 import onnx
 from onnx import TensorProto, helper
-<<<<<<< HEAD
-from onnx.helper import float32_to_floate4m3, float32_to_floate5m2, make_tensor
-from onnx.numpy_helper import floate4m3_to_float32, floate5m2_to_float32
-
-from ..base import Base
-from . import expect
-=======
 from onnx.backend.test.case.base import Base
 from onnx.backend.test.case.node import expect
 from onnx.helper import float32_to_float8e4m3, float32_to_float8e5m2, make_tensor
 from onnx.numpy_helper import float8e4m3_to_float32, float8e5m2_to_float32
->>>>>>> 85308efe
 
 
 class CastLike(Base):
@@ -36,16 +28,6 @@
             ("STRING", "FLOAT"),
             ("FLOAT", "BFLOAT16"),
             ("BFLOAT16", "FLOAT"),
-<<<<<<< HEAD
-            ("FLOAT", "FLOATE4M3"),
-            ("FLOATE4M3", "FLOAT"),
-            ("FLOAT", "FLOATE5M2"),
-            ("FLOATE5M2", "FLOAT"),
-        ]
-
-        vect_float32_to_floate4m3 = np.vectorize(float32_to_floate4m3)
-        vect_float32_to_floate5m2 = np.vectorize(float32_to_floate5m2)
-=======
             ("FLOAT", "FLOAT8E4M3FN"),
             ("FLOAT", "FLOAT8E4M3FNUZ"),
             ("FLOAT8E4M3FN", "FLOAT"),
@@ -58,7 +40,6 @@
 
         vect_float32_to_float8e4m3 = np.vectorize(float32_to_float8e4m3)
         vect_float32_to_float8e5m2 = np.vectorize(float32_to_float8e5m2)
->>>>>>> 85308efe
 
         for from_type, to_type in test_cases:
             input_type_proto = None
@@ -114,11 +95,6 @@
                         int(TensorProto.FLOAT), output.shape
                     )
                 like = output.flatten()[0:1]
-<<<<<<< HEAD
-            elif from_type in ("FLOATE4M3", "FLOATE5M2") or to_type in (
-                "FLOATE4M3",
-                "FLOATE5M2",
-=======
             elif from_type in (
                 "FLOAT8E4M3FN",
                 "FLOAT8E4M3FNUZ",
@@ -129,7 +105,6 @@
                 "FLOAT8E4M3FNUZ",
                 "FLOAT8E5M2",
                 "FLOAT8E5M2FNUZ",
->>>>>>> 85308efe
             ):
                 np_fp32 = np.array(
                     [
@@ -148,23 +123,6 @@
                     ],
                     dtype=np.float32,
                 )
-<<<<<<< HEAD
-                if to_type == "FLOATE4M3":
-                    expected = floate4m3_to_float32(vect_float32_to_floate4m3(np_fp32))
-                    expected_tensor = make_tensor(
-                        "x", TensorProto.FLOATE4M3, [3, 4], expected.tolist()
-                    )
-                    like_tensor = make_tensor(
-                        "x", TensorProto.FLOATE4M3, [1], expected[:1]
-                    )
-                else:
-                    expected = floate5m2_to_float32(vect_float32_to_floate5m2(np_fp32))
-                    expected_tensor = make_tensor(
-                        "x", TensorProto.FLOATE5M2, [3, 4], expected.tolist()
-                    )
-                    like_tensor = make_tensor(
-                        "x", TensorProto.FLOATE5M2, [1], expected[:1]
-=======
                 if to_type == "FLOAT8E4M3FN":
                     expected = float8e4m3_to_float32(
                         vect_float32_to_float8e4m3(np_fp32)
@@ -206,7 +164,6 @@
                     )
                     like_tensor = make_tensor(
                         "x", TensorProto.FLOAT8E5M2FNUZ, [1], expected[:1]
->>>>>>> 85308efe
                     )
                 if from_type == "FLOAT":
                     input = np_fp32.reshape((3, 4))
@@ -217,11 +174,7 @@
                     input = expected_tensor
                     output = expected.reshape((3, 4))
                     like = output.flatten()[:1]
-<<<<<<< HEAD
-            elif "STRING" != from_type:
-=======
             elif from_type != "STRING":
->>>>>>> 85308efe
                 input = np.random.random_sample(shape).astype(
                     helper.tensor_dtype_to_np_dtype(getattr(TensorProto, from_type))
                 )
